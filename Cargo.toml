[workspace]
members = [
    "core",
    "examples/autonat",
    "examples/browser-webrtc",
    "examples/chat",
    "examples/dcutr",
    "examples/distributed-key-value-store",
    "examples/file-sharing",
    "examples/identify",
    "examples/ipfs-kad",
    "examples/ipfs-private",
    "examples/metrics",
    "examples/ping",
    "examples/relay-server",
    "examples/rendezvous",
    "examples/stream",
    "examples/upnp",
    "hole-punching-tests",
    "identity",
    "interop-tests",
    "misc/allow-block-list",
    "misc/connection-limits",
    "misc/keygen",
    "misc/memory-connection-limits",
    "misc/metrics",
    "misc/multistream-select",
    "misc/quick-protobuf-codec",
    "misc/quickcheck-ext",
    "misc/rw-stream-sink",
    "misc/server",
    "misc/webrtc-utils",
    "muxers/mplex",
    "muxers/test-harness",
    "muxers/yamux",
    "protocols/autonat",
    "protocols/dcutr",
    "protocols/floodsub",
    "protocols/gossipsub",
    "protocols/identify",
    "protocols/kad",
    "protocols/mdns",
    "protocols/perf",
    "protocols/ping",
    "protocols/relay",
    "protocols/rendezvous",
    "protocols/request-response",
    "protocols/stream",
    "protocols/upnp",
    "swarm-derive",
    "swarm-test",
    "swarm",
    "transports/dns",
    "transports/noise",
    "transports/plaintext",
    "transports/pnet",
    "transports/quic",
    "transports/tcp",
    "transports/tls",
    "transports/uds",
    "transports/webrtc-websys",
    "transports/webrtc",
    "transports/websocket-websys",
    "transports/websocket",
    "transports/webtransport-websys",
    "wasm-tests/webtransport-tests",
]
resolver = "2"

[workspace.package]
rust-version = "1.75.0"

[workspace.dependencies]
asynchronous-codec = { version = "0.7.0" }
futures-bounded = { version = "0.2.4" }
futures-rustls = { version = "0.26.0", default-features = false }
libp2p = { version = "0.54.1", path = "libp2p" }
libp2p-allow-block-list = { version = "0.3.0", path = "misc/allow-block-list" }
libp2p-autonat = { version = "0.13.0", path = "protocols/autonat" }
libp2p-connection-limits = { version = "0.3.1", path = "misc/connection-limits" }
libp2p-core = { version = "0.42.0", path = "core" }
libp2p-dcutr = { version = "0.12.0", path = "protocols/dcutr" }
libp2p-dns = { version = "0.42.0", path = "transports/dns" }
libp2p-floodsub = { version = "0.45.0", path = "protocols/floodsub" }
libp2p-gossipsub = { version = "0.47.0", path = "protocols/gossipsub" }
libp2p-identify = { version = "0.45.0", path = "protocols/identify" }
libp2p-identity = { version = "0.2.9" }
libp2p-kad = { version = "0.46.0", path = "protocols/kad" }
libp2p-mdns = { version = "0.46.0", path = "protocols/mdns" }
libp2p-memory-connection-limits = { version = "0.2.0", path = "misc/memory-connection-limits" }
libp2p-metrics = { version = "0.14.2", path = "misc/metrics" }
libp2p-mplex = { version = "0.41.0", path = "muxers/mplex" }
libp2p-noise = { version = "0.44.0", path = "transports/noise" }
libp2p-perf = { version = "0.4.0", path = "protocols/perf" }
libp2p-ping = { version = "0.45.0", path = "protocols/ping" }
libp2p-plaintext = { version = "0.41.0", path = "transports/plaintext" }
libp2p-pnet = { version = "0.24.0", path = "transports/pnet" }
libp2p-quic = { version = "0.11.0", path = "transports/quic" }
libp2p-relay = { version = "0.18.0", path = "protocols/relay" }
libp2p-rendezvous = { version = "0.15.0", path = "protocols/rendezvous" }
libp2p-request-response = { version = "0.27.0", path = "protocols/request-response" }
libp2p-server = { version = "0.12.7", path = "misc/server" }
<<<<<<< HEAD
libp2p-stream = { version = "0.1.0-alpha.1", path = "protocols/stream" }
libp2p-swarm = { version = "0.45.1", path = "swarm" }
libp2p-swarm-derive = { version = "=0.34.3", path = "swarm-derive" } # `libp2p-swarm-derive` may not be compatible with different `libp2p-swarm` non-breaking releases. E.g. `libp2p-swarm` might introduce a new enum variant `FromSwarm` (which is `#[non-exhaustive]`) in a non-breaking release. Older versions of `libp2p-swarm-derive` would not forward this enum variant within the `NetworkBehaviour` hierarchy. Thus the version pinning is required.
=======
libp2p-stream = { version = "0.2.0-alpha", path = "protocols/stream" }
libp2p-swarm = { version = "0.45.0", path = "swarm" }
libp2p-swarm-derive = { version = "=0.34.2", path = "swarm-derive" } # `libp2p-swarm-derive` may not be compatible with different `libp2p-swarm` non-breaking releases. E.g. `libp2p-swarm` might introduce a new enum variant `FromSwarm` (which is `#[non-exhaustive]`) in a non-breaking release. Older versions of `libp2p-swarm-derive` would not forward this enum variant within the `NetworkBehaviour` hierarchy. Thus the version pinning is required.
>>>>>>> 732ade69
libp2p-swarm-test = { version = "0.3.0", path = "swarm-test" }
libp2p-tcp = { version = "0.42.0", path = "transports/tcp" }
libp2p-tls = { version = "0.4.1", path = "transports/tls" }
libp2p-uds = { version = "0.41.0", path = "transports/uds" }
libp2p-upnp = { version = "0.3.0", path = "protocols/upnp" }
libp2p-webrtc = { version = "0.8.0-alpha", path = "transports/webrtc" }
libp2p-webrtc-utils = { version = "0.2.1", path = "misc/webrtc-utils" }
libp2p-webrtc-websys = { version = "0.4.0-alpha", path = "transports/webrtc-websys" }
libp2p-websocket = { version = "0.44.0", path = "transports/websocket" }
libp2p-websocket-websys = { version = "0.4.0", path = "transports/websocket-websys" }
libp2p-webtransport-websys = { version = "0.4.0", path = "transports/webtransport-websys" }
libp2p-yamux = { version = "0.45.2", path = "muxers/yamux" }
multiaddr = "0.18.1"
multihash = "0.19.1"
multistream-select = { version = "0.13.0", path = "misc/multistream-select" }
prometheus-client = "0.22.2"
quick-protobuf-codec = { version = "0.3.1", path = "misc/quick-protobuf-codec" }
quickcheck = { package = "quickcheck-ext", path = "misc/quickcheck-ext" }
rw-stream-sink = { version = "0.4.0", path = "misc/rw-stream-sink" }
unsigned-varint = { version = "0.8.0" }
tokio = { version = "1.38", default-features = false }
tracing = "0.1.37"
tracing-subscriber = "0.3"
futures = "0.3.30"
web-time = "1.1.0"
ring = "0.17.8"
rcgen = "0.11.3"

[patch.crates-io]

# Patch away `libp2p-identity` in our dependency tree with the workspace version.
# `libp2p-identity` is a leaf dependency and used within `rust-multiaddr` which is **not** part of the workspace.
# As a result, we cannot just reference the workspace version in our crates because the types would mismatch with what
# we import via `rust-multiaddr`.
# This is expected to stay here until we move `libp2p-identity` to a separate repository which makes the dependency relationship more obvious.
libp2p-identity = { path = "identity" }

[workspace.lints]
rust.unreachable_pub = "warn"
clippy.used_underscore_binding = "warn"
clippy.pedantic = { level = "allow", priority = -1 }
clippy.type_complexity = "allow"
clippy.unnecessary_wraps = "warn"
clippy.manual_let_else = "warn"
clippy.dbg_macro = "warn"

[workspace.metadata.release]
pre-release-hook = ["/bin/sh", '-c', '/bin/sh $WORKSPACE_ROOT/scripts/add-changelog-header.sh'] # Nested use of shell to expand variables.<|MERGE_RESOLUTION|>--- conflicted
+++ resolved
@@ -100,15 +100,9 @@
 libp2p-rendezvous = { version = "0.15.0", path = "protocols/rendezvous" }
 libp2p-request-response = { version = "0.27.0", path = "protocols/request-response" }
 libp2p-server = { version = "0.12.7", path = "misc/server" }
-<<<<<<< HEAD
-libp2p-stream = { version = "0.1.0-alpha.1", path = "protocols/stream" }
+libp2p-stream = { version = "0.2.0-alpha.1", path = "protocols/stream" }
 libp2p-swarm = { version = "0.45.1", path = "swarm" }
 libp2p-swarm-derive = { version = "=0.34.3", path = "swarm-derive" } # `libp2p-swarm-derive` may not be compatible with different `libp2p-swarm` non-breaking releases. E.g. `libp2p-swarm` might introduce a new enum variant `FromSwarm` (which is `#[non-exhaustive]`) in a non-breaking release. Older versions of `libp2p-swarm-derive` would not forward this enum variant within the `NetworkBehaviour` hierarchy. Thus the version pinning is required.
-=======
-libp2p-stream = { version = "0.2.0-alpha", path = "protocols/stream" }
-libp2p-swarm = { version = "0.45.0", path = "swarm" }
-libp2p-swarm-derive = { version = "=0.34.2", path = "swarm-derive" } # `libp2p-swarm-derive` may not be compatible with different `libp2p-swarm` non-breaking releases. E.g. `libp2p-swarm` might introduce a new enum variant `FromSwarm` (which is `#[non-exhaustive]`) in a non-breaking release. Older versions of `libp2p-swarm-derive` would not forward this enum variant within the `NetworkBehaviour` hierarchy. Thus the version pinning is required.
->>>>>>> 732ade69
 libp2p-swarm-test = { version = "0.3.0", path = "swarm-test" }
 libp2p-tcp = { version = "0.42.0", path = "transports/tcp" }
 libp2p-tls = { version = "0.4.1", path = "transports/tls" }
