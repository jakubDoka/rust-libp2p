--- conflicted
+++ resolved
@@ -16,12 +16,7 @@
 [dependencies]
 heck = "0.5"
 quote = "1.0"
-<<<<<<< HEAD
-syn = { version = "2.0.60", default-features = false, features = ["clone-impls", "derive",
-    "parsing", "printing", "proc-macro", "visit"] }
-=======
-syn = { version = "2.0.66", default-features = false, features = ["clone-impls", "derive", "parsing", "printing", "proc-macro"] }
->>>>>>> d8a3e45b
+syn = { version = "2.0.66", default-features = false, features = ["clone-impls", "derive", "parsing", "printing", "proc-macro", "visit"] }
 proc-macro2 = "1.0"
 
 # Passing arguments to the docsrs builder in order to properly document cfg's.
